--- conflicted
+++ resolved
@@ -24,7 +24,6 @@
 
 function loadAndAdjustBackground(newPageName){
     $('.main-content').load('content/' + newPageName + '.html' , function(){
-<<<<<<< HEAD
         if( newPageName === 'details'){
             MathJax.Hub.Queue( adjustBackgroundHeight );
             MathJax.Hub.Queue( drawChart );
@@ -39,15 +38,6 @@
             {
                 $('.send-mail').attr('href',mailTo());
             }
-=======
-        var contentHeight = $('.main-content').height();
-        var headerOffset = 150;
-        $('.background-image-container').height(contentHeight + headerOffset);
-        
-        if(newPageName === 'contact')
-        {
-            $('.send-mail').attr('href',mailTo());
->>>>>>> 71f9c8b2
         }
     });
 }
@@ -90,14 +80,11 @@
     return newPageName;
 }
 
-<<<<<<< HEAD
-=======
 function clearNavigationLinks(){
     $('.current').each( function() {
         $(this).removeClass('current');
     });
 }
->>>>>>> 71f9c8b2
 
 $(document).ready( function(){    
     $('.send-mail').click( function(){
