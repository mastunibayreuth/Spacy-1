--- conflicted
+++ resolved
@@ -17,7 +17,6 @@
     because of normalize.css */
 a:focus{ outline: none;}
 
-<<<<<<< HEAD
 .example-list li a{
     color:rgb(102,102,102);
 }
@@ -29,9 +28,6 @@
 
 .example-list li.current-example a{
     color: black;
-=======
-.example-list li.current-example a{
->>>>>>> 71f9c8b2
     text-shadow: 0px 1px 1px rgba(0, 0, 0, .5);
 }
 
@@ -134,13 +130,6 @@
 
 .hidden{
     visibility: hidden;
-<<<<<<< HEAD
-}
-
-.start-page{
-    float:center;
-=======
->>>>>>> 71f9c8b2
 }
 
 .start-page{
