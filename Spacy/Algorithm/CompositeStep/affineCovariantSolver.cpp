--- conflicted
+++ resolved
@@ -104,11 +104,8 @@
       {
         normalStepMonitor = tangentialStepMonitor = StepMonitor::Accepted;
 
-<<<<<<< HEAD
         domain_.setScalarProduct( PrimalInducedScalarProduct( N_.hessian(x) ) );
-=======
 //        domain_.setScalarProduct( PrimalInducedScalarProduct( N_.hessian(primalProjection(x)) ) );
->>>>>>> f09fbc99
 
         if( verbose() ) std::cout << "\nComposite Steps: Iteration " << step << ".\n";
         if( verbose() ) std::cout << spacing << "Computing normal step." << std::endl;
@@ -140,14 +137,9 @@
         }
         std::tie(tau,dx,ds,norm_x,norm_dx) = computeCompositeStep( nu , norm_Dn , x , Dn , Dt );
 
-<<<<<<< HEAD
         if( getContraction() < 0.25 ) x = retractPrimal(x,dx+ds);
         else x = retractPrimal(x,dx);
-=======
-        x += primalProjection(dx);
-        if( getContraction() < 0.25 ) x += primalProjection(ds);
         logCostFunctional(L_(primalProjection(x)));
->>>>>>> f09fbc99
 
         norm_x = norm(primalProjection(x));
 
@@ -276,18 +268,12 @@
 
     Vector AffineCovariantSolver::updateLagrangeMultiplier(const Vector& x) const
     {
-<<<<<<< HEAD
       if( !N_ || !L_ ) return chartSpace_.zeroVector();
       //std::cout << "lagrange multiplier rhs00: " << d1(L_,x)( d1(L_,x) ) << std::endl;
       //std::cout << "lagrange multiplier rhs0: " << norm(d1(L_,x)) << std::endl;
-=======
-      if( !N_ || !L_ ) return Vector(0*x);
-      std::cout << "lagrange multiplier rhs00: " << d1(L_,x)( d1(L_,x) ) << std::endl;
-      std::cout << "lagrange multiplier rhs0: " << norm(d1(L_,x)) << std::endl;
       auto tmp = L_.d1(x);
       auto tmp2 = N_.d2(x,tmp);
       std::cout << "lagrange multiplier rhs_xx: " << tmp2(tmp) << std::endl;
->>>>>>> f09fbc99
       std::cout << "lagrange multiplier rhs: " << norm(primalProjection(d1(L_,x))) << std::endl;
       return dualUpdate_(x,dualProjection( normalSolver( primalProjection(-d1(L_,x)) ) ) );
     }
